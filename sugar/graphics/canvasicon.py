# Copyright (C) 2006, Red Hat, Inc.
#
# This library is free software; you can redistribute it and/or
# modify it under the terms of the GNU Lesser General Public
# License as published by the Free Software Foundation; either
# version 2 of the License, or (at your option) any later version.
#
# This library is distributed in the hope that it will be useful,
# but WITHOUT ANY WARRANTY; without even the implied warranty of
# MERCHANTABILITY or FITNESS FOR A PARTICULAR PURPOSE.  See the GNU
# Lesser General Public License for more details.
#
# You should have received a copy of the GNU Lesser General Public
# License along with this library; if not, write to the
# Free Software Foundation, Inc., 59 Temple Place - Suite 330,
# Boston, MA 02111-1307, USA.

import re

import gobject
import gtk
import hippo
import rsvg
import cairo
import time

from sugar.graphics.iconcolor import IconColor

class _IconCacheIcon:
    def __init__(self, name, color, now):
        self.data_size = None
        self.handle = self._read_icon_data(name, color)
        self.last_used = now
        self.usage_count = 1

    def _read_icon_data(self, filename, color):
        icon_file = open(filename, 'r')
        data = icon_file.read()
        icon_file.close()

        if color:
            fill = color.get_fill_color()
            stroke = color.get_stroke_color()

            entity = '<!ENTITY fill_color "%s">' % fill
            data = re.sub('<!ENTITY fill_color .*>', entity, data)

            entity = '<!ENTITY stroke_color "%s">' % stroke
            data = re.sub('<!ENTITY stroke_color .*>', entity, data)

        self.data_size = len(data)
        return rsvg.Handle(data=data)

class _IconCache:
    _CACHE_MAX = 50000   # in bytes

    def __init__(self):
        self._icons = {}
        self._theme = gtk.icon_theme_get_default()
        self._cache_size = 0

    def _get_real_name_from_theme(self, name):
        info = self._theme.lookup_icon(name, 50, 0)
        if not info:
            raise ValueError("Icon '" + name + "' not found.")
        fname = info.get_filename()
        del info
        return fname

    def _cache_cleanup(self, key, now):
        while self._cache_size > self._CACHE_MAX:
            evict_key = None
            oldest_key = None
            oldest_time = now
            for icon_key, icon in self._icons.items():
                # Don't evict the icon we are about to use if it's in the cache
                if icon_key == key:
                    continue

                # evict large icons first
                if icon.data_size > self._CACHE_MAX:
                    evict_key = icon_key
                    break
                # evict older icons next; those used over 2 minutes ago
                if icon.last_used < now - 120:
                    evict_key = icon_key
                    break
                # otherwise, evict the oldest
                if oldest_time > icon.last_used:
                    oldest_time = icon.last_used
                    oldest_key = icon_key

            # If there's nothing specific to evict, try evicting
            # the oldest thing
            if not evict_key:
                if not oldest_key:
                    break
                evict_key = oldest_key

            self._cache_size -= self._icons[evict_key].data_size
            del self._icons[evict_key]

    def get_handle(self, name, color):
        if name == None:
            return None

        if name[0:6] == "theme:": 
            name = self._get_real_name_from_theme(name[6:])

        if color:
            key = (name, color.to_string())
        else:
            key = name

        # If we're over the cache limit, evict something from the cache
        now = time.time()
        self._cache_cleanup(key, now)

        if self._icons.has_key(key):
            icon = self._icons[key]
            icon.usage_count += 1
            icon.last_used = now
        else:
            icon = _IconCacheIcon(name, color, now)
            self._icons[key] = icon
            self._cache_size += icon.data_size
        return icon.handle


class CanvasIcon(hippo.CanvasBox, hippo.CanvasItem):
    __gtype_name__ = 'CanvasIcon'

    __gproperties__ = {
        'icon-name': (str, None, None, None,
                      gobject.PARAM_READWRITE),
        'color'    : (object, None, None,
                      gobject.PARAM_READWRITE),
        'scale'    : (float, None, None,
                      0.0, 1024.0, 1.0,
                      gobject.PARAM_READWRITE),
        'cache'    : (bool, None, None, False,
                      gobject.PARAM_READWRITE)
    }

    _cache = _IconCache()

    def __init__(self, **kwargs):
        self._buffers = {}
        self._cur_buffer = None
<<<<<<< HEAD
        self._scale = 1.0
=======
        self._size = None
>>>>>>> 6930a8c1
        self._color = None
        self._icon_name = None
        self._cache = False
        self._handle = None

        hippo.CanvasBox.__init__(self, **kwargs)

        # If no size was given, set a default here
        if not self._size:
            self.props.size = 24

        self.connect('button-press-event', self._button_press_event_cb)

    def _clear_buffers(self):
        cur_buf_key = self._get_current_buffer_key()
        for key in self._buffers.keys():
            if key != cur_buf_key:
                del self._buffers[key]
        self._buffers = {}

    def do_set_property(self, pspec, value):
        if pspec.name == 'icon-name':
            if self._icon_name != value and not self._cache:
                self._clear_buffers()
            self._icon_name = value
            self._handle = None
            self.emit_paint_needed(0, 0, -1, -1)
        elif pspec.name == 'color':
            if self._color != value and not self._cache:
                self._clear_buffers()
            self._color = value
            self._handle = None
            self.emit_paint_needed(0, 0, -1, -1)
        elif pspec.name == 'scale':
            if self._scale != value and not self._cache:
                self._clear_buffers()
<<<<<<< HEAD
            self._scale = value
=======
            self._size = value
            self.props.box_width = value
            self.props.box_height = value
>>>>>>> 6930a8c1
            self.emit_request_changed()
        elif pspec.name == 'cache':
            self._cache = value

    def _get_handle(self):
        if not self._handle:
            cache = CanvasIcon._cache
            self._handle = cache.get_handle(self._icon_name, self._color)
        return self._handle

    def _get_current_buffer_key(self):
        return (self._icon_name, self._color, self._scale)

    def do_get_property(self, pspec):
        if pspec.name == 'scale':
            return self._scale
        elif pspec.name == 'icon-name':
            return self._icon_name
        elif pspec.name == 'color':
            return self._color
        elif pspec.name == 'cache':
            return self._cache

    def _get_icon_size(self):
        handle = self._get_handle()
        if handle:
            dimensions = handle.get_dimension_data()

            width  = int(dimensions[0] * self._scale) + 1
            height = int(dimensions[1] * self._scale) + 1

            return [width, height]

        return [0, 0]

    def _get_buffer(self, cr, handle):
        key = self._get_current_buffer_key()
        buf = None

        if self._buffers.has_key(key):
            buf = self._buffers[key]
        else:
            target = cr.get_target()

            [w, h] = self._get_icon_size()
            buf = target.create_similar(cairo.CONTENT_COLOR_ALPHA, w, h)

            ctx = cairo.Context(buf)
            ctx.scale(self._scale, self._scale)
            handle.render_cairo(ctx)
            del ctx
            self._buffers[key] = buf

        return buf

    def do_paint_below_children(self, cr, damaged_box):
        handle = self._get_handle()
        if handle == None:
            return

        buf = self._get_buffer(cr, handle)

        [width, height] = self.get_allocation()
        [icon_width, icon_height] = self._get_icon_size()
        x = (width - icon_width) / 2
        y = (height - icon_height) / 2
        print x, y, width, icon_width
        
        cr.set_source_surface(buf, x, y)
        cr.paint()

<<<<<<< HEAD
    def do_get_content_width_request(self):
        [width, height] = self._get_icon_size()
        return width

    def do_get_content_height_request(self, for_width):
        [width, height] = self._get_icon_size()
        return height

=======
>>>>>>> 6930a8c1
    def _button_press_event_cb(self, item, event):
        item.emit_activated()<|MERGE_RESOLUTION|>--- conflicted
+++ resolved
@@ -147,21 +147,13 @@
     def __init__(self, **kwargs):
         self._buffers = {}
         self._cur_buffer = None
-<<<<<<< HEAD
         self._scale = 1.0
-=======
-        self._size = None
->>>>>>> 6930a8c1
         self._color = None
         self._icon_name = None
         self._cache = False
         self._handle = None
 
         hippo.CanvasBox.__init__(self, **kwargs)
-
-        # If no size was given, set a default here
-        if not self._size:
-            self.props.size = 24
 
         self.connect('button-press-event', self._button_press_event_cb)
 
@@ -188,13 +180,7 @@
         elif pspec.name == 'scale':
             if self._scale != value and not self._cache:
                 self._clear_buffers()
-<<<<<<< HEAD
             self._scale = value
-=======
-            self._size = value
-            self.props.box_width = value
-            self.props.box_height = value
->>>>>>> 6930a8c1
             self.emit_request_changed()
         elif pspec.name == 'cache':
             self._cache = value
@@ -261,12 +247,10 @@
         [icon_width, icon_height] = self._get_icon_size()
         x = (width - icon_width) / 2
         y = (height - icon_height) / 2
-        print x, y, width, icon_width
         
         cr.set_source_surface(buf, x, y)
         cr.paint()
 
-<<<<<<< HEAD
     def do_get_content_width_request(self):
         [width, height] = self._get_icon_size()
         return width
@@ -275,7 +259,5 @@
         [width, height] = self._get_icon_size()
         return height
 
-=======
->>>>>>> 6930a8c1
     def _button_press_event_cb(self, item, event):
         item.emit_activated()