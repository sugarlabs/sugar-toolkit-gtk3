--- conflicted
+++ resolved
@@ -1,12 +1,10 @@
 import dbus
+import gtk
 import gobject
 import wnck
 
 from sugar.LogWriter import LogWriter
 from ConsoleLogger import ConsoleLogger
-<<<<<<< HEAD
-from ActivityContainer import ActivityContainer
-=======
 from ActivityRegistry import ActivityRegistry
 from HomeWindow import HomeWindow
 from sugar import keybindings
@@ -34,7 +32,6 @@
 	@dbus.service.method('com.redhat.Sugar.Shell')
 	def toggle_console(self):
 		self._shell.toggle_console()	
->>>>>>> 9f9f4208
 
 class Shell(gobject.GObject):
 	__gsignals__ = {
@@ -55,19 +52,6 @@
 		log_writer.start()
 
 		session_bus = dbus.SessionBus()
-<<<<<<< HEAD
-		service = dbus.service.BusName("com.redhat.Sugar.Shell", bus=session_bus)
-
-		activity_container = ActivityContainer(service, session_bus)
-		activity_container.window.connect('destroy', self.__activity_container_destroy_cb)
-		activity_container.show()
-
-		wm = WindowManager(activity_container.window)
-		wm.show()
-		
-	def __activity_container_destroy_cb(self, activity_container):
-		self.emit('close')
-=======
 		bus_name = dbus.service.BusName('com.redhat.Sugar.Shell', bus=session_bus)
 		ShellDbusService(self, bus_name)
 
@@ -148,7 +132,6 @@
 
 	def get_registry(self):
 		return self._registry
->>>>>>> 9f9f4208
 
 if __name__ == "__main__":
 	shell = Shell()
