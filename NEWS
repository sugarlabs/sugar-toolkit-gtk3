--- conflicted
+++ resolved
@@ -1,6 +1,4 @@
-<<<<<<< HEAD
 * #4518: Encode nickname in UTF-8 when writing it out to .sugar/*/config (smcv)
-=======
 * sugar-control: Use NM for radio on/off, check for superuser (erikos)
 
 Snapshot b72f00e30b
@@ -10,7 +8,6 @@
 
 Snapshot 8c89bfaed7
 
->>>>>>> dbbdf738
 * #4503: Do some standard Tubes boilerplate in sugar.presence, so activities
   don't have to (smcv)
 * #4428 Revert to the trial-3 frame behavior (marco)
