SUBDIRS = activity \
          bundle \
          event-controller \
          graphics \
          presence \
          datastore \
          dispatch \
          test

sugardir = $(pythondir)/sugar3
sugar_PYTHON =		\
	__init__.py	\
	env.py		\
	logger.py	\
	mime.py		\
        network.py	\
	power.py \
	profile.py	\
	speech.py	\
	util.py

nodist_sugar_PYTHON = config.py

lib_LTLIBRARIES = libsugarext.la

libsugarext_la_CFLAGS = \
	-DHAVE_ALSA \
	$(EXT_CFLAGS) \
	$(WARN_CFLAGS)

libsugarext_la_LDFLAGS = $(LDADD)
libsugarext_la_LIBADD = $(EXT_LIBS)

libsugarext_la_SOURCES =		\
	$(BUILT_SOURCES)		\
	acme-volume-alsa.c		\
	acme-volume-alsa.h		\
	acme-volume.c			\
	acme-volume.h			\
	eggaccelerators.c		\
	eggaccelerators.h		\
	eggdesktopfile.c		\
	eggdesktopfile.h		\
	eggsmclient.c			\
	eggsmclient.h			\
	eggsmclient-private.h		\
	eggsmclient-xsmp.c		\
	eggsmclient-xsmp.h 		\
	gsm-app.c			\
	gsm-app.h			\
	gsm-client.c			\
	gsm-client.h			\
	gsm-client-xsmp.c		\
	gsm-client-xsmp.h		\
	gsm-session.c			\
	gsm-session.h			\
	gsm-xsmp.c			\
	gsm-xsmp.h			\
	sugar-clipboard.c		\
	sugar-clipboard.h		\
	sugar-fatattr.c			\
	sugar-fatattr.h			\
	sugar-grid.c			\
	sugar-grid.h			\
	sugar-cursor-tracker.c		\
	sugar-cursor-tracker.h		\
	sugar-gconf.c			\
	sugar-gconf.h			\
	sugar-gesture-grabber.c		\
	sugar-gesture-grabber.h		\
	sugar-key-grabber.c		\
	sugar-key-grabber.h		\
	sugar-wm.h			\
	sugar-wm.c

BUILT_SOURCES = 			\
	sugar-marshal.c			\
	sugar-marshal.h

sugar-marshal.c: sugar-marshal.list
	$(GLIB_GENMARSHAL) --prefix=sugar_marshal \
		$(srcdir)/sugar-marshal.list --header --body > sugar-marshal.c

sugar-marshal.h: sugar-marshal.list
	$(GLIB_GENMARSHAL) --prefix=sugar_marshal \
		$(srcdir)/sugar-marshal.list --header > sugar-marshal.h

CLEANFILES = $(BUILT_SOURCES)
EXTRA_DIST = sugar-marshal.list

-include $(INTROSPECTION_MAKEFILE)
INTROSPECTION_GIRS = SugarExt-1.0.gir
INTROSPECTION_SCANNER_ARGS = \
        --identifier-prefix=Sugar --symbol-prefix=sugar \
	--identifier-prefix=EggSM --symbol-prefix=egg_sm \
	--identifier-prefix=Gsm --symbol-prefix=gsm \
	--identifier-prefix=Acme --symbol-prefix=acme \
	--include-uninstalled=$(top_builddir)/src/sugar3/event-controller/SugarGestures-1.0.gir
INTROSPECTION_COMPILER_ARGS = --includedir=$(top_builddir)/src/sugar3/event-controller
SugarExt_1_0_gir_LIBS = libsugarext.la $(top_builddir)/src/sugar3/event-controller/libsugar-eventcontroller.la
SugarExt_1_0_gir_FILES = \
	acme-volume.c \
	acme-volume.h \
	acme-volume-alsa.c \
	acme-volume-alsa.h \
	eggsmclient.c \
	eggsmclient.h \
	eggsmclient-xsmp.c \
	eggsmclient-xsmp.h \
	gsm-session.c \
	gsm-session.h \
	gsm-xsmp.c \
	gsm-xsmp.h \
	sugar-clipboard.c \
	sugar-clipboard.h \
	sugar-fatattr.c	\
	sugar-fatattr.h	\
	sugar-cursor-tracker.c \
	sugar-cursor-tracker.h \
	sugar-gesture-grabber.c \
	sugar-gesture-grabber.h \
	sugar-key-grabber.c \
	sugar-key-grabber.h \
	sugar-gconf.c \
	sugar-gconf.h \
	sugar-grid.c \
	sugar-grid.h \
    sugar-wm.c \
    sugar-wm.h

<<<<<<< HEAD
SugarExt_1_0_gir_INCLUDES = Gtk-3.0 Gdk-3.0 GConf-2.0
SugarExt_1_0_gir_PACKAGES = gtk+-3.0 gdk-3.0 gconf-2.0
=======
SugarExt_1_0_gir: libsugarext.la
SugarExt_1_0_gir_INCLUDES = Gtk-3.0 Gdk-3.0
SugarExt_1_0_gir_PACKAGES = gtk+-3.0 gdk-3.0
>>>>>>> 3c88e987
SugarExt_1_0_gir_EXPORT_PACKAGES = SugarExt-1.0

girdir = $(datadir)/gir-1.0
gir_DATA = SugarExt-1.0.gir

typelibdir = $(libdir)/girepository-1.0
typelib_DATA = SugarExt-1.0.typelib

CLEANFILES += $(gir_DATA) $(typelib_DATA)<|MERGE_RESOLUTION|>--- conflicted
+++ resolved
@@ -64,8 +64,6 @@
 	sugar-grid.h			\
 	sugar-cursor-tracker.c		\
 	sugar-cursor-tracker.h		\
-	sugar-gconf.c			\
-	sugar-gconf.h			\
 	sugar-gesture-grabber.c		\
 	sugar-gesture-grabber.h		\
 	sugar-key-grabber.c		\
@@ -121,21 +119,14 @@
 	sugar-gesture-grabber.h \
 	sugar-key-grabber.c \
 	sugar-key-grabber.h \
-	sugar-gconf.c \
-	sugar-gconf.h \
 	sugar-grid.c \
 	sugar-grid.h \
     sugar-wm.c \
     sugar-wm.h
 
-<<<<<<< HEAD
-SugarExt_1_0_gir_INCLUDES = Gtk-3.0 Gdk-3.0 GConf-2.0
-SugarExt_1_0_gir_PACKAGES = gtk+-3.0 gdk-3.0 gconf-2.0
-=======
 SugarExt_1_0_gir: libsugarext.la
 SugarExt_1_0_gir_INCLUDES = Gtk-3.0 Gdk-3.0
 SugarExt_1_0_gir_PACKAGES = gtk+-3.0 gdk-3.0
->>>>>>> 3c88e987
 SugarExt_1_0_gir_EXPORT_PACKAGES = SugarExt-1.0
 
 girdir = $(datadir)/gir-1.0
