# Copyright (C) 2007, Eduardo Silva <edsiper@gmail.com>
# Copyright (C) 2008, One Laptop Per Child
# Copyright (C) 2009, Tomeu Vizoso
# Copyright (C) 2011, Benjamin Berg <benjamin@sipsolutions.net>
# Copyright (C) 2011, Marco Pesenti Gritti <marco@marcopg.org>
#
# This library is free software; you can redistribute it and/or
# modify it under the terms of the GNU Lesser General Public
# License as published by the Free Software Foundation; either
# version 2 of the License, or (at your option) any later version.
#
# This library is distributed in the hope that it will be useful,
# but WITHOUT ANY WARRANTY; without even the implied warranty of
# MERCHANTABILITY or FITNESS FOR A PARTICULAR PURPOSE.  See the GNU
# Lesser General Public License for more details.
#
# You should have received a copy of the GNU Lesser General Public
# License along with this library; if not, write to the
# Free Software Foundation, Inc., 59 Temple Place - Suite 330,
# Boston, MA 02111-1307, USA.

"""
STABLE.
"""

import logging
import math

from gi.repository import Gdk
from gi.repository import Gtk
from gi.repository import GObject
from gi.repository import GLib

from gi.repository import SugarGestures
from sugar3.graphics import palettegroup
from sugar3.graphics import animator
from sugar3.graphics import style


def _calculate_gap(a, b):
    """Helper function to find the gap position and size of widget a"""
    # Test for each side if the palette and invoker are
    # adjacent to each other.
    gap = True

    if a.y + a.height == b.y:
        gap_side = Gtk.PositionType.BOTTOM
    elif a.x + a.width == b.x:
        gap_side = Gtk.PositionType.RIGHT
    elif a.x == b.x + b.width:
        gap_side = Gtk.PositionType.LEFT
    elif a.y == b.y + b.height:
        gap_side = Gtk.PositionType.TOP
    else:
        gap = False

    if gap:
        if gap_side == Gtk.PositionType.BOTTOM or \
                gap_side == Gtk.PositionType.TOP:
            gap_start = min(a.width, max(0, b.x - a.x))
            gap_size = max(0, min(a.width,
                                  (b.x + b.width) - a.x) - gap_start)
        elif gap_side == Gtk.PositionType.RIGHT or \
                gap_side == Gtk.PositionType.LEFT:
            gap_start = min(a.height, max(0, b.y - a.y))
            gap_size = max(0, min(a.height,
                                  (b.y + b.height) - a.y) - gap_start)

    if gap and gap_size > 0:
        return (gap_side, gap_start, gap_size)
    else:
        return False


class _PaletteMenuWidget(Gtk.Menu):

    __gtype_name__ = "SugarPaletteMenuWidget"

    __gsignals__ = {
        'enter-notify': (GObject.SignalFlags.RUN_FIRST, None, ([])),
        'leave-notify': (GObject.SignalFlags.RUN_FIRST, None, ([])),
    }

    def __init__(self):
        Gtk.Menu.__init__(self)

        accel_group = Gtk.AccelGroup()
        self.sugar_accel_group = accel_group
        self.get_toplevel().add_accel_group(accel_group)

        self._popup_position = (0, 0)
        self._entered = False
        self._mouse_in_palette = False
        self._mouse_in_invoker = False
        self._up = False
        self._invoker = None
        self._menus = []

    def set_accept_focus(self, focus):
        pass

    def get_origin(self):
        res_, x, y = self.get_toplevel().get_window().get_origin()
        return x, y

    def move(self, x, y):
        self._popup_position = (x, y)

    def set_transient_for(self, window):
        pass

    def set_invoker(self, invoker):
        pass

    def _position(self, widget, data):
        return self._popup_position[0], self._popup_position[1], False

    def popup(self, invoker):
        if self._up:
            return

        # We need to track certain mouse events in order to close the palette
        # when the mouse leaves the palette and the invoker widget, but
        # GtkMenu makes our lives hard here.
        #
        # GtkMenu takes a grab on the root window, meaning that normal
        # enter/leave events are not sent to the relevant widgets.
        # However, connecting enter-notify and leave-notify events in this
        # GtkMenu subclass mean that we get to see the events being grabbed.
        # With certain filtering in place (see _enter_notify_cb and
        # _leave_notify_cb) we are able to accurately determine when the
        # mouse leaves/enters the palette menu. Some spurious events are
        # generated but the important thing is that the last event generated
        # in response to a user action is always reliable (i.e. we will
        # always get a leave event last if the user left the menu,
        # even if we get some strange enter events leading up to it).
        #
        # This is complicated with submenus; in this case the submenu takes
        # the grab, so we must also listen for events on any submenus of
        # the palette and apply the same considerations.
        #
        # The remaining challenge is tracking when the mouse enters or leaves
        # the invoker area. While the appropriate GtkMenu grab is active,
        # we do get informed of such events, however these events will only
        # arrive if the user has entered the menu. If the user hovers over
        # the invoker and then leaves the invoker without entering the palette,
        # we get no enter/leave event.
        # We work around this by tracking mouse motion events. When the mouse
        # moves, we compare the mouse coordinates to the region occupied by the
        # invoker, and this lets us track enter/leave for the invoker widget.

        self._invoker = invoker
        self._find_all_menus(self)
        self.realize()
        for menu in self._menus:
            if self._invoker:
                menu.connect('motion-notify-event', self._motion_notify_cb)
            menu.connect('enter-notify-event', self._enter_notify_cb)
            menu.connect('leave-notify-event', self._leave_notify_cb)
            menu.connect('button-release-event', self._button_release_event_cb)
        self._entered = False
        self._mouse_in_palette = False
        self._mouse_in_invoker = False
        Gtk.Menu.popup(self, None, None, self._position, None, 0, 0)
        self._up = True

    def popdown(self):
        if not self._up:
            return
        Gtk.Menu.popdown(self)

        for menu in self._menus:
            menu.disconnect_by_func(self._motion_notify_cb)
            menu.disconnect_by_func(self._enter_notify_cb)
            menu.disconnect_by_func(self._leave_notify_cb)

        self._up = False
        self._menus = []
        self._invoker = None

    def _find_all_menus(self, menu):
        """
        Recursively find all submenus of menu, adding them to self._menus.
        """
        self._menus.append(menu)
        for child in menu.get_children():
            if not isinstance(child, Gtk.MenuItem):
                continue
            submenu = child.get_submenu()
            if submenu and isinstance(submenu, Gtk.Menu):
                self._find_all_menus(submenu)

    def _enter_notify_cb(self, widget, event):
        if event.mode in (Gdk.CrossingMode.GRAB, Gdk.CrossingMode.GTK_GRAB):
            return False
        if event.get_source_device().get_source() == \
                Gdk.InputSource.TOUCHSCREEN:
            return False
        if Gtk.get_event_widget(event) not in self._menus:
            return False

        self._mouse_in_palette = True
        self._reevaluate_state()
        return False

    def _leave_notify_cb(self, widget, event):
        if event.mode in (Gdk.CrossingMode.GRAB, Gdk.CrossingMode.GTK_GRAB):
            return False
        if event.get_source_device().get_source() == \
                Gdk.InputSource.TOUCHSCREEN:
            return False
        if Gtk.get_event_widget(event) not in self._menus:
            return False

        self._mouse_in_palette = False
        self._reevaluate_state()
        return False

    def _motion_notify_cb(self, widget, event):
        if event.get_source_device().get_source() == \
                Gdk.InputSource.TOUCHSCREEN:
            return False
        x = event.x_root
        y = event.y_root

        if type(self._invoker) is CellRendererInvoker:
            in_invoker = self._invoker.point_in_cell_renderer(x, y)
        else:
            rect = self._invoker.get_rect()
            in_invoker = x >= rect.x and x < (rect.x + rect.width) \
                and y >= rect.y and y < (rect.y + rect.height)

        if in_invoker != self._mouse_in_invoker:
            self._mouse_in_invoker = in_invoker
            self._reevaluate_state()

    def _button_release_event_cb(self, widget, event):
        x = event.x_root
        y = event.y_root

        if type(self._invoker) is CellRendererInvoker:
            in_invoker = self._invoker.point_in_cell_renderer(x, y)
        else:
            rect = self._invoker.get_rect()
            in_invoker = x >= rect.x and x < (rect.x + rect.width) \
                and y >= rect.y and y < (rect.y + rect.height)

        if in_invoker:
            return True

    def _reevaluate_state(self):
        if self._entered:
            # If we previously advised that the mouse was inside, but now the
            # mouse is outside both the invoker and the palette, notify that
            # the mouse has left.
            if not self._mouse_in_palette and not self._mouse_in_invoker:
                self._entered = False
                self.emit('leave-notify')
        else:
            # If we previously advised that the mouse had left, but now the
            # mouse is inside either the palette or the invoker, notify that
            # the mouse has entered.
            if self._mouse_in_palette or self._mouse_in_invoker:
                self._entered = True
                self.emit('enter-notify')


class _PaletteWindowWidget(Gtk.Window):

    __gtype_name__ = 'SugarPaletteWindowWidget'

    __gsignals__ = {
        'enter-notify': (GObject.SignalFlags.RUN_FIRST, None, ([])),
        'leave-notify': (GObject.SignalFlags.RUN_FIRST, None, ([])),
    }

    def __init__(self, palette=None):
        Gtk.Window.__init__(self)

        self._palette = palette
        self.set_decorated(False)
        self.set_resizable(False)
        self.set_position(Gtk.WindowPosition.NONE)

        context = self.get_style_context()
        # Just assume all borders are the same
        border = context.get_border(Gtk.StateFlags.ACTIVE).right
        self.set_border_width(border)

        accel_group = Gtk.AccelGroup()
        self.sugar_accel_group = accel_group
        self.add_accel_group(accel_group)

        self._old_alloc = None
        self._invoker = None
        self._should_accept_focus = True

    def set_accept_focus(self, focus):
        self._should_accept_focus = focus
        if self.get_window() is not None:
            self.get_window().set_accept_focus(focus)

    def get_origin(self):
        res_, x, y = self.get_window().get_origin()
        return x, y

    def do_realize(self):
        Gtk.Window.do_realize(self)

        self.get_window().set_accept_focus(self._should_accept_focus)
        self.set_type_hint(Gdk.WindowTypeHint.DIALOG)

    def do_get_preferred_width(self):
        minimum, natural = Gtk.Window.do_get_preferred_width(self)
        label_width = 0
        if self._palette is not None:
            label_width = self._palette.get_label_width()
        size = max(natural, label_width + 2 * self.get_border_width(),
                   style.GRID_CELL_SIZE * 3)
        return size, size

    def do_size_allocate(self, allocation):
        Gtk.Window.do_size_allocate(self, allocation)

        if self._old_alloc is None or \
           self._old_alloc.x != allocation.x or \
           self._old_alloc.y != allocation.y or \
           self._old_alloc.width != allocation.width or \
           self._old_alloc.height != allocation.height:
            self.queue_draw()

        # We need to store old allocation because when size_allocate
        # is called widget.allocation is already updated.
        # Gtk.Window resizing is different from normal containers:
        # the X window is resized, widget.allocation is updated from
        # the configure request handler and finally size_allocate is called.
        self._old_alloc = allocation

    def set_invoker(self, invoker):
        self._invoker = invoker

    def get_rect(self):
        win_x, win_y = self.get_origin()
        rectangle = self.get_allocation()

        x = win_x + rectangle.x
        y = win_y + rectangle.y
        minimum, natural = self.get_preferred_size()
        rect = Gdk.Rectangle()
        rect.x = x
        rect.y = y
        rect.width = minimum.width
        rect.height = natural.height

        return rect

    def do_draw(self, cr):
        # Fall trough to the container expose handler.
        # (Leaving out the window expose handler which redraws everything)
        Gtk.Window.do_draw(self, cr)

        if self._invoker is not None and self._invoker.has_rectangle_gap():
            invoker = self._invoker.get_rect()
            palette = self.get_rect()
            gap = _calculate_gap(palette, invoker)
        else:
            gap = False

        allocation = self.get_allocation()
        context = self.get_style_context()
        context.add_class('toolitem')
        if gap:
            cr.save()
            cr.set_source_rgb(0, 0, 0)
            cr.rectangle(0, 0, allocation.width, allocation.height)
            cr.set_line_width(4)
            cr.stroke()
            cr.restore()
            Gtk.render_frame_gap(
                context, cr, 0, 0, allocation.width, allocation.height,
                gap[0], gap[1], gap[1] + gap[2])
        else:
            Gtk.render_frame(
                context, cr, 0, 0, allocation.width, allocation.height)
        return False

    def __enter_notify_event_cb(self, widget, event):
        if event.mode == Gdk.CrossingMode.NORMAL and \
                event.detail != Gdk.NotifyType.INFERIOR:
            self.emit('enter-notify')
        return False

    def __leave_notify_event_cb(self, widget, event):
        if event.mode != Gdk.CrossingMode.NORMAL:
            return False

        if event.detail != Gdk.NotifyType.INFERIOR:
            self.emit('leave-notify')

    def popup(self, invoker):
        if self.get_visible():
            return
        self.connect('enter-notify-event', self.__enter_notify_event_cb)
        self.connect('leave-notify-event', self.__leave_notify_event_cb)
        self.show()

    def popdown(self):
        if not self.get_visible():
            return
        self.disconnect_by_func(self.__enter_notify_event_cb)
        self.disconnect_by_func(self.__leave_notify_event_cb)
        self.hide()


class MouseSpeedDetector(GObject.GObject):

    __gsignals__ = {
        'motion-slow': (GObject.SignalFlags.RUN_FIRST, None, ([])),
        'motion-fast': (GObject.SignalFlags.RUN_FIRST, None, ([])),
    }

    _MOTION_SLOW = 1
    _MOTION_FAST = 2

    def __init__(self, delay, thresh):
        """Create MouseSpeedDetector object,
            delay in msec
            threshold in pixels (per tick of 'delay' msec)"""

        GObject.GObject.__init__(self)

        self.parent = None
        self._threshold = thresh
        self._delay = delay
        self._state = None
        self._timeout_hid = None
        self._mouse_pos = None

    def start(self):
        self.stop()

        self._mouse_pos = self._get_mouse_position()
        self._timeout_hid = GLib.timeout_add(self._delay, self._timer_cb)

    def stop(self):
        if self._timeout_hid is not None:
            GObject.source_remove(self._timeout_hid)
        self._state = None

    def _get_mouse_position(self):
        if hasattr(self.parent, 'get_display'):
            display = self.parent.get_display()
        else:
            display = Gdk.Display.get_default()
        manager = display.get_device_manager()
        pointer_device = manager.get_client_pointer()
        screen, x, y = pointer_device.get_position()
        return (x, y)

    def _detect_motion(self):
        oldx, oldy = self._mouse_pos
        (x, y) = self._get_mouse_position()
        self._mouse_pos = (x, y)

        dist2 = (oldx - x) ** 2 + (oldy - y) ** 2
        if dist2 > self._threshold ** 2:
            return True
        else:
            return False

    def _timer_cb(self):
        motion = self._detect_motion()
        if motion and self._state != self._MOTION_FAST:
            self.emit('motion-fast')
            self._state = self._MOTION_FAST
        elif not motion and self._state != self._MOTION_SLOW:
            self.emit('motion-slow')
            self._state = self._MOTION_SLOW

        return True


class PaletteWindow(GObject.GObject):
    """
    Base class for _ToolbarPalette and Palette.

    Provides basic management of child widget, invoker, and animation.
    """

    PRIMARY = 0
    SECONDARY = 1

    __gsignals__ = {
        'popup': (GObject.SignalFlags.RUN_FIRST, None, ([])),
        'popdown': (GObject.SignalFlags.RUN_FIRST, None, ([])),
    }

    def __init__(self, **kwargs):
        self._group_id = None
        self._invoker = None
        self._invoker_hids = []
        self._cursor_x = 0
        self._cursor_y = 0
        self._alignment = None
        self._up = False
        self._palette_state = None
        self._widget = None

        self._popup_anim = animator.Animator(.5, 10)
        self._popup_anim.add(_PopupAnimation(self))

        self._popdown_anim = animator.Animator(0.6, 10)
        self._popdown_anim.add(_PopdownAnimation(self))

        GObject.GObject.__init__(self, **kwargs)

        self.set_group_id('default')

        self._mouse_detector = MouseSpeedDetector(200, 5)

    def _setup_widget(self):
        self._widget.connect('show', self.__show_cb)
        self._widget.connect('hide', self.__hide_cb)
        self._widget.connect('destroy', self.__destroy_cb)
        self._widget.connect('enter-notify', self.__enter_notify_cb)
        self._widget.connect('leave-notify', self.__leave_notify_cb)

        self._set_effective_group_id(self._group_id)
        self._widget.set_invoker(self._invoker)

        self._mouse_detector.connect('motion-slow', self._mouse_slow_cb)
        self._mouse_detector.parent = self._widget

    def _teardown_widget(self):
        self._widget.disconnect_by_func(self.__show_cb)
        self._widget.disconnect_by_func(self.__hide_cb)
        self._widget.disconnect_by_func(self.__destroy_cb)
        self._widget.disconnect_by_func(self.__enter_notify_cb)
        self._widget.disconnect_by_func(self.__leave_notify_cb)
        self._set_effective_group_id(None)

    def destroy(self):
        if self._widget is not None:
            self._widget.destroy()

    def __destroy_cb(self, palette):
        self._mouse_detector.disconnect_by_func(self._mouse_slow_cb)

    def set_invoker(self, invoker):
        for hid in self._invoker_hids[:]:
            self._invoker.disconnect(hid)
            self._invoker_hids.remove(hid)

        self._invoker = invoker
        if self._widget is not None:
            self._widget.set_invoker(invoker)
        if invoker is not None:
            self._invoker_hids.append(self._invoker.connect(
                'mouse-enter', self._invoker_mouse_enter_cb))
            self._invoker_hids.append(self._invoker.connect(
                'mouse-leave', self._invoker_mouse_leave_cb))
            self._invoker_hids.append(self._invoker.connect(
                'right-click', self._invoker_right_click_cb))
            self._invoker_hids.append(self._invoker.connect(
                'toggle-state', self._invoker_toggle_state_cb))

    def get_invoker(self):
        return self._invoker

    invoker = GObject.property(type=object,
                               getter=get_invoker,
                               setter=set_invoker)

    def _mouse_slow_cb(self, widget):
        self._mouse_detector.stop()
        self._palette_do_popup()

    def _palette_do_popup(self):
        immediate = False

        if self.is_up():
            self._popdown_anim.stop()
            return

        if self._group_id:
            group = palettegroup.get_group(self._group_id)
            if group and group.is_up():
                immediate = True
                group.popdown()

        self.popup(immediate=immediate)

    def is_up(self):
        return self._up

    def _set_effective_group_id(self, group_id):
        if self._group_id:
            group = palettegroup.get_group(self._group_id)
            group.remove(self)
        if group_id:
            group = palettegroup.get_group(group_id)
            group.add(self)

    def set_group_id(self, group_id):
        self._set_effective_group_id(group_id)
        self._group_id = group_id

    def get_group_id(self):
        return self._group_id

    group_id = GObject.property(type=str,
                                getter=get_group_id,
                                setter=set_group_id)

    def update_position(self):
        invoker = self._invoker
        if invoker is None or self._alignment is None:
            logging.error('Cannot update the palette position.')
            return

        req = self._widget.size_request()
        # on Gtk 3.10, menu at the bottom of the screen are resized
        # to not fall out, and report a wrong size.
        # measure the children and move the menu - SL #4673
        total_height = 0
        for child in self._widget.get_children():
            child_req = child.size_request()
            total_height += child_req.height

        # need add the border line width as defined in sugar-artwork
        line_width = 2
        total_height += line_width * 2
        req.height = total_height

        position = invoker.get_position_for_alignment(self._alignment, req)
        if position is None:
            position = invoker.get_position(req)

        self._widget.move(position.x, position.y)

    def get_full_size_request(self):
        return self._widget.size_request()

    def popup(self, immediate=False):
        if self._invoker is not None:
            full_size_request = self.get_full_size_request()
            self._alignment = self._invoker.get_alignment(full_size_request)

            self.update_position()
            try:
                self._widget.set_transient_for(self._invoker.get_toplevel())
            except TypeError:
                # the expected parent window did likely change e.g. SL #4221
                # popdown the Palette
                self.emit('popdown')
                return

        self._popdown_anim.stop()

        if not immediate:
            self._popup_anim.start()
        else:
            self._popup_anim.stop()
            self._widget.popup(self._invoker)
            # we have to invoke update_position() twice
            # since WM could ignore first move() request
            self.update_position()

    def popdown(self, immediate=False):
        self._popup_anim.stop()
        self._mouse_detector.stop()

        if not immediate:
            self._popdown_anim.start()
        else:
            self._popdown_anim.stop()
            if self._widget is not None:
                self._widget.popdown()

    def on_invoker_enter(self):
        self._popdown_anim.stop()
        self._mouse_detector.start()

    def on_invoker_leave(self):
        self._mouse_detector.stop()
        self.popdown()

    def on_enter(self):
        self._popdown_anim.stop()

    def on_leave(self):
        self.popdown()

    def _invoker_mouse_enter_cb(self, invoker):
        if not self._invoker.locked:
            self.on_invoker_enter()

    def _invoker_mouse_leave_cb(self, invoker):
        if not self._invoker.locked:
            self.on_invoker_leave()

    def _invoker_right_click_cb(self, invoker):
        self.popup(immediate=True)

    def _invoker_toggle_state_cb(self, invoker):
        if self.is_up():
            self.popdown(immediate=True)
        else:
            self.popup(immediate=True)

    def __enter_notify_cb(self, widget):
        if not self._invoker.locked:
            self.on_enter()

    def __leave_notify_cb(self, widget):
        if not self._invoker.locked:
            self.on_leave()

    def __show_cb(self, widget):
        if self._invoker is not None:
            self._invoker.notify_popup()

        self._up = True
        self.emit('popup')

    def __hide_cb(self, widget):
        if self._invoker:
            self._invoker.notify_popdown()

        self._up = False
        self.emit('popdown')

    def get_rect(self):
        win_x, win_y = self._widget.get_origin()
        rectangle = self._widget.get_allocation()

        x = win_x + rectangle.x
        y = win_y + rectangle.y
        minimum, natural_ = self._widget.get_preferred_size()

        rect = Gdk.Rectangle()
        rect.x = x
        rect.y = y
        rect.width = minimum.width
        rect.height = minimum.height

        return rect

    def get_palette_state(self):
        return self._palette_state

    def _set_palette_state(self, state):
        self._palette_state = state

    def set_palette_state(self, state):
        self._set_palette_state(state)

    palette_state = property(get_palette_state)


class _PopupAnimation(animator.Animation):

    def __init__(self, palette):
        animator.Animation.__init__(self, 0.0, 1.0)
        self._palette = palette

    def next_frame(self, current):
        if current == 1.0:
            self._palette.popup(immediate=True)


class _PopdownAnimation(animator.Animation):

    def __init__(self, palette):
        animator.Animation.__init__(self, 0.0, 1.0)
        self._palette = palette

    def next_frame(self, current):
        if current == 1.0:
            self._palette.popdown(immediate=True)


class Invoker(GObject.GObject):

    __gtype_name__ = 'SugarPaletteInvoker'

    __gsignals__ = {
        'mouse-enter': (GObject.SignalFlags.RUN_FIRST, None, ([])),
        'mouse-leave': (GObject.SignalFlags.RUN_FIRST, None, ([])),
        'right-click': (GObject.SignalFlags.RUN_FIRST, None, ([])),
        'toggle-state': (GObject.SignalFlags.RUN_FIRST, None, ([])),
        'focus-out': (GObject.SignalFlags.RUN_FIRST, None, ([])),
    }

    ANCHORED = 0
    AT_CURSOR = 1

    BOTTOM = [(0.0, 0.0, 0.0, 1.0), (-1.0, 0.0, 1.0, 1.0)]
    RIGHT = [(0.0, 0.0, 1.0, 0.0), (0.0, -1.0, 1.0, 1.0)]
    TOP = [(0.0, -1.0, 0.0, 0.0), (-1.0, -1.0, 1.0, 0.0)]
    LEFT = [(-1.0, 0.0, 0.0, 0.0), (-1.0, -1.0, 0.0, 1.0)]

    def __init__(self):
        GObject.GObject.__init__(self)

        self.parent = None

        self._screen_area = Gdk.Rectangle()
        self._screen_area.x = self._screen_area.y = 0
        self._screen_area.width = Gdk.Screen.width()
        self._screen_area.height = Gdk.Screen.height()
        self._position_hint = self.ANCHORED
        self._cursor_x = -1
        self._cursor_y = -1
        self._palette = None
        self._cache_palette = True
        self._toggle_palette = False
        self._lock_palette = False
        self.locked = False

    def attach(self, parent):
        self.parent = parent

    def detach(self):
        self.parent = None
        if self._palette is not None:
            self._palette.destroy()
            self._palette = None

    def _get_position_for_alignment(self, alignment, palette_dim):
        palette_halign = alignment[0]
        palette_valign = alignment[1]
        invoker_halign = alignment[2]
        invoker_valign = alignment[3]

        if self._cursor_x == -1 or self._cursor_y == -1:
            if hasattr(self.parent, 'get_display'):
                display = self.parent.get_display()
            else:
                display = Gdk.Display.get_default()
            manager = display.get_device_manager()
            pointer_device = manager.get_client_pointer()
            screen, x, y = pointer_device.get_position()
            self._cursor_x = x
            self._cursor_y = y

        if self._position_hint is self.ANCHORED:
            rect = self.get_rect()
        else:
            dist = style.PALETTE_CURSOR_DISTANCE
            rect = Gdk.Rectangle()
            rect.x = self._cursor_x - dist
            rect.y = self._cursor_y - dist
            rect.width = rect.height = dist * 2

        palette_width, palette_height = palette_dim.width, palette_dim.height

        x = rect.x + rect.width * invoker_halign + \
            palette_width * palette_halign

        y = rect.y + rect.height * invoker_valign + \
            palette_height * palette_valign

        rect = Gdk.Rectangle()
        rect.x = int(x)
        rect.y = int(y)
        rect.width = palette_width
        rect.height = palette_height
        return rect

    def _in_screen(self, rect):
        return rect.x >= self._screen_area.x and \
            rect.y >= self._screen_area.y and \
            rect.x + rect.width <= self._screen_area.width and \
            rect.y + rect.height <= self._screen_area.height

    def _get_area_in_screen(self, rect):
        """Return area of rectangle visible in the screen"""

        x1 = max(rect.x, self._screen_area.x)
        y1 = max(rect.y, self._screen_area.y)
        x2 = min(rect.x + rect.width,
                 self._screen_area.x + self._screen_area.width)
        y2 = min(rect.y + rect.height,
                 self._screen_area.y + self._screen_area.height)

        return (x2 - x1) * (y2 - y1)

    def _get_alignments(self):
        if self._position_hint is self.AT_CURSOR:
            return [(0.0, 0.0, 1.0, 1.0),
                    (0.0, -1.0, 1.0, 0.0),
                    (-1.0, -1.0, 0.0, 0.0),
                    (-1.0, 0.0, 0.0, 1.0)]
        else:
            return self.BOTTOM + self.RIGHT + self.TOP + self.LEFT

    def get_position_for_alignment(self, alignment, palette_dim):
        rect = self._get_position_for_alignment(alignment, palette_dim)
        if self._in_screen(rect):
            return rect
        else:
            return None

    def get_position(self, palette_dim):
        alignment = self.get_alignment(palette_dim)
        rect = self._get_position_for_alignment(alignment, palette_dim)

        # In case our efforts to find an optimum place inside the screen
        # failed, just make sure the palette fits inside the screen if at all
        # possible.
        rect.x = max(0, rect.x)
        rect.y = max(0, rect.y)

        rect.x = min(rect.x, self._screen_area.width - rect.width)
        rect.y = min(rect.y, self._screen_area.height - rect.height)

        return rect

    def get_alignment(self, palette_dim):
        best_alignment = None
        best_area = -1
        for alignment in self._get_alignments():
            pos = self._get_position_for_alignment(alignment, palette_dim)
            if self._in_screen(pos):
                return alignment

            area = self._get_area_in_screen(pos)
            if area > best_area:
                best_alignment = alignment
                best_area = area

        # Palette horiz/vert alignment
        ph = best_alignment[0]
        pv = best_alignment[1]

        # Invoker horiz/vert alignment
        ih = best_alignment[2]
        iv = best_alignment[3]

        rect = self.get_rect()
        screen_area = self._screen_area

        if best_alignment in self.LEFT or best_alignment in self.RIGHT:
            dtop = rect.y - screen_area.y
            dbottom = screen_area.y + screen_area.height - rect.y - rect.width

            iv = 0

            # Set palette_valign to align to screen on the top
            if dtop > dbottom:
                pv = -float(dtop) / palette_dim.height

            # Set palette_valign to align to screen on the bottom
            else:
                pv = -float(palette_dim.height - dbottom - rect.height) \
                    / palette_dim.height

        elif best_alignment in self.TOP or best_alignment in self.BOTTOM:
            dleft = rect.x - screen_area.x
            dright = screen_area.x + screen_area.width - rect.x - rect.width

            ih = 0

            # Set palette_halign to align to screen on left
            if dleft > dright:
                ph = -float(dleft) / palette_dim.width

            # Set palette_halign to align to screen on right
            else:
                ph = -float(palette_dim.width - dright - rect.width) \
                    / palette_dim.width

        return (ph, pv, ih, iv)

    def has_rectangle_gap(self):
        return False

    def draw_rectangle(self, event, palette):
        pass

    def notify_popup(self):
        pass

    def notify_popdown(self):
        self._cursor_x = -1
        self._cursor_y = -1

    def _ensure_palette_exists(self):
        if self.parent and self.palette is None:
            palette = self.parent.create_palette()
            if palette is not None:
                self.palette = palette

    def notify_mouse_enter(self):
        self._ensure_palette_exists()
        self.emit('mouse-enter')

    def notify_mouse_leave(self):
        self.emit('mouse-leave')

    def notify_right_click(self):
        self._ensure_palette_exists()
        self.emit('right-click')

    def notify_toggle_state(self):
        self._ensure_palette_exists()
        self.emit('toggle-state')

    def get_palette(self):
        return self._palette

    def set_palette(self, palette):
        if self._palette is not None:
            self._palette.popdown(immediate=True)
            self._palette.props.invoker = None
            # GTK pops down the palette before it invokes the actions on the
            # menu item. We need to postpone destruction of the palette until
            # after all signals have propagated from the menu item to the
            # palette owner.
            GLib.idle_add(lambda old_palette=self._palette:
<<<<<<< HEAD
                              old_palette.destroy(),
=======
                          old_palette.destroy(),
>>>>>>> 3c88e987
                          priority=GObject.PRIORITY_LOW)

        self._palette = palette

        if self._palette is not None:
            self._palette.props.invoker = self
            self._palette.connect('popdown', self.__palette_popdown_cb)

    palette = GObject.property(
        type=object, setter=set_palette, getter=get_palette)

    def get_cache_palette(self):
        return self._cache_palette

    def set_cache_palette(self, cache_palette):
        self._cache_palette = cache_palette

    cache_palette = GObject.property(type=object, setter=set_cache_palette,
                                     getter=get_cache_palette)
    """Whether the invoker will cache the palette after its creation. Defaults
    to True.
    """

    def get_toggle_palette(self):
        return self._toggle_palette

    def set_toggle_palette(self, toggle_palette):
        self._toggle_palette = toggle_palette

    toggle_palette = GObject.property(type=object, setter=set_toggle_palette,
                                      getter=get_toggle_palette)
    """Whether the invoker will popup/popdown the Palette on
    button left click/touch tap. Defaults to False.
    """

    def get_lock_palette(self):
        return self._lock_palette

    def set_lock_palette(self, lock_palette):
        self._lock_palette = lock_palette

    lock_palette = GObject.property(type=object, setter=set_lock_palette,
                                    getter=get_lock_palette)
    """Whether the invoker will lock the Palette and
    ignore mouse events. Defaults to False.
    """

    def __palette_popdown_cb(self, palette):
        if not self.props.cache_palette:
            self.set_palette(None)

    def primary_text_clicked(self):
        """Implemented by invokers that can be clicked"""
        pass


class WidgetInvoker(Invoker):

    def __init__(self, parent=None, widget=None):
        Invoker.__init__(self)

        self._widget = None
        self._expanded = False
        self._enter_hid = None
        self._leave_hid = None
        self._release_hid = None
        self._click_hid = None
        self._touch_hid = None
        self._draw_hid = None
        self._long_pressed_recognized = False
        self._long_pressed_hid = None
        self._long_pressed_controller = SugarGestures.LongPressController()

        if parent or widget:
            self.attach_widget(parent, widget)

    def attach_widget(self, parent, widget=None):
        if widget:
            self._widget = widget
        else:
            self._widget = parent

        self.notify('widget')

        self._enter_hid = self._widget.connect('enter-notify-event',
                                               self.__enter_notify_event_cb)
        self._leave_hid = self._widget.connect('leave-notify-event',
                                               self.__leave_notify_event_cb)
        if GObject.signal_lookup('clicked', self._widget) != 0:
            self._click_hid = self._widget.connect('clicked',
                                                   self.__click_event_cb)
        self._touch_hid = self._widget.connect('touch-event',
                                               self.__touch_event_cb)
        self._release_hid = \
            self._widget.connect('button-release-event',
                                 self.__button_release_event_cb)
        self._draw_hid = self._widget.connect_after('draw', self.__drawing_cb)

        self._long_pressed_hid = self._long_pressed_controller.connect(
            'pressed', self.__long_pressed_event_cb, self._widget)
        self._long_pressed_controller.attach(
            self._widget,
            SugarGestures.EventControllerFlags.NONE)

        self.attach(parent)

    def detach(self):
        Invoker.detach(self)
        self._widget.disconnect(self._enter_hid)
        self._widget.disconnect(self._leave_hid)
        self._widget.disconnect(self._release_hid)
        self._widget.disconnect(self._draw_hid)
        if self._click_hid:
            self._widget.disconnect(self._click_hid)
        self._widget.disconnect(self._touch_hid)
        self._long_pressed_controller.detach(self._widget)
        self._long_pressed_controller.disconnect(self._long_pressed_hid)

    def get_rect(self):
        allocation = self._widget.get_allocation()
        window = self._widget.get_window()
        if window is not None:
            res_, x, y = window.get_origin()
        else:
            logging.warning(
                "Trying to position palette with invoker that's not realized.")
            x = 0
            y = 0

        if not self._widget.get_has_window():
            x += allocation.x
            y += allocation.y

        rect = Gdk.Rectangle()
        rect.x = x
        rect.y = y
        rect.width = allocation.width
        rect.height = allocation.height
        return rect

    def has_rectangle_gap(self):
        return True

    def draw_rectangle(self, cr, palette):
        allocation = self.parent.get_allocation()

        context = self.parent.get_style_context()
        context.add_class('toolitem')

        gap = _calculate_gap(self.get_rect(), palette.get_rect())
        if gap:
            Gtk.render_frame_gap(context, cr, 0, 0,
                                 allocation.width,
                                 allocation.height,
                                 gap[0], gap[1], gap[1] + gap[2])

    def __enter_notify_event_cb(self, widget, event):
        if event.mode == Gdk.CrossingMode.NORMAL:
            self.notify_mouse_enter()

    def __leave_notify_event_cb(self, widget, event):
        if event.mode == Gdk.CrossingMode.NORMAL:
            self.notify_mouse_leave()

    def __touch_event_cb(self, button, event):
        if event.type == Gdk.EventType.TOUCH_END:
            if self._long_pressed_recognized:
                self._long_pressed_recognized = False
                return True
        return False

    def __click_event_cb(self, button):
        event = Gtk.get_current_event()
        if not event:
            # not an event from a user interaction, this can be when
            # the clicked event is emitted on a 'active' property
            # change of ToggleToolButton for example
            return
        if event and button != Gtk.get_event_widget(event):
            # another special case for the ToggleToolButton: this handles
            # the case where we select an item and the active property
            # of the other one changes to 'False'
            return

        if self.props.lock_palette and not self.locked:
            self.locked = True
            if hasattr(self.parent, 'set_expanded'):
                self.parent.set_expanded(True)

        if self.props.toggle_palette:
            self.notify_toggle_state()

    def __button_release_event_cb(self, widget, event):
        if event.button == 1 and not self._click_hid:
            if self.props.lock_palette and not self.locked:
                self.locked = True
                if hasattr(self.parent, 'set_expanded'):
                    self.parent.set_expanded(True)

            if self.props.toggle_palette:
                self.notify_toggle_state()
        elif event.button == 3:
            self.notify_right_click()
            return True
        else:
            return False

    def __long_pressed_event_cb(self, controller, x, y, widget):
        self._long_pressed_recognized = True
        self.notify_right_click()

    def get_toplevel(self):
        return self._widget.get_toplevel()

    def notify_popup(self):
        Invoker.notify_popup(self)
        self._widget.queue_draw()

    def notify_popdown(self):
        self.locked = False
        Invoker.notify_popdown(self)
        self._widget.queue_draw()

    def _get_widget(self):
        return self._widget
    widget = GObject.property(type=object, getter=_get_widget, setter=None)

    def __drawing_cb(self, widget, cr):
        if not self.props.lock_palette:
            return False
        alloc = widget.get_allocation()
        arrow_size = style.TOOLBAR_ARROW_SIZE / 2
        y = alloc.height - arrow_size
        x = (alloc.width - arrow_size) / 2
        context = widget.get_style_context()
        context.add_class('toolitem')
        if self.locked:
            Gtk.render_arrow(context, cr, 0, x, y, arrow_size)
        else:
            Gtk.render_arrow(context, cr, math.pi, x, y, arrow_size)


class CursorInvoker(Invoker):

    def __init__(self, parent=None):
        Invoker.__init__(self)

        self._position_hint = self.AT_CURSOR
        self._enter_hid = None
        self._leave_hid = None
        self._release_hid = None
        self._item = None
        self._long_pressed_recognized = False
        self._long_pressed_hid = None
        self._long_pressed_controller = SugarGestures.LongPressController()

        if parent:
            self.attach(parent)

    def attach(self, parent):
        Invoker.attach(self, parent)

        self._item = parent
        self._enter_hid = self._item.connect('enter-notify-event',
                                             self.__enter_notify_event_cb)
        self._leave_hid = self._item.connect('leave-notify-event',
                                             self.__leave_notify_event_cb)
        self._release_hid = self._item.connect('button-release-event',
                                               self.__button_release_event_cb)
        self._long_pressed_hid = self._long_pressed_controller.connect(
            'pressed',
            self.__long_pressed_event_cb, self._item)
        self._long_pressed_controller.attach(
            self._item,
            SugarGestures.EventControllerFlags.NONE)

    def detach(self):
        Invoker.detach(self)
        self._item.disconnect(self._enter_hid)
        self._item.disconnect(self._leave_hid)
        self._item.disconnect(self._release_hid)
        self._long_pressed_controller.detach(self._item)
        self._long_pressed_controller.disconnect(self._long_pressed_hid)

    def get_default_position(self):
        return self.AT_CURSOR

    def get_rect(self):
        window = self._item.get_window()
        allocation = self._item.get_allocation()
        rect = Gdk.Rectangle()
        rect.x, rect.y = window.get_root_coords(allocation.x, allocation.y)
        rect.width = allocation.width
        rect.height = allocation.height
        return rect

    def __enter_notify_event_cb(self, button, event):
        if event.mode == Gdk.CrossingMode.NORMAL:
            self.notify_mouse_enter()
        return False

    def __leave_notify_event_cb(self, button, event):
        if event.mode == Gdk.CrossingMode.NORMAL:
            self.notify_mouse_leave()
        return False

    def __button_release_event_cb(self, button, event):
        if self._long_pressed_recognized:
            self._long_pressed_recognized = False
            return True
        if event.button == 1:
            if self.props.toggle_palette:
                self.notify_toggle_state()
        if event.button == 3:
            self.notify_right_click()
            return True
        else:
            return False

    def __long_pressed_event_cb(self, controller, x, y, widget):
        self._long_pressed_recognized = True
        self.notify_right_click()

    def get_toplevel(self):
        return self._item.get_toplevel()


class ToolInvoker(WidgetInvoker):

    def __init__(self, parent=None):
        WidgetInvoker.__init__(self)

        if parent:
            self.attach_tool(parent)

    def attach_tool(self, widget):
        self.attach_widget(widget, widget.get_child())

    def _get_alignments(self):
        parent = self._widget.get_parent()
        if parent is None:
            return WidgetInvoker._get_alignments(self)

        if parent.get_orientation() is Gtk.Orientation.HORIZONTAL:
            return self.BOTTOM + self.TOP
        else:
            return self.LEFT + self.RIGHT

    def primary_text_clicked(self):
        self._widget.emit('clicked')


class CellRendererInvoker(Invoker):

    def __init__(self):
        Invoker.__init__(self)

        self._position_hint = self.AT_CURSOR
        self._tree_view = None
        self._cell_renderer = None
        self._motion_hid = None
        self._leave_hid = None
        self._release_hid = None
        self._long_pressed_hid = None
        self.path = None

        self._long_pressed_controller = SugarGestures.LongPressController()

    def attach_cell_renderer(self, tree_view, cell_renderer):
        self._tree_view = tree_view
        self._cell_renderer = cell_renderer

        self._motion_hid = tree_view.connect('motion-notify-event',
                                             self.__motion_notify_event_cb)
        self._leave_hid = tree_view.connect('leave-notify-event',
                                            self.__leave_notify_event_cb)
        self._release_hid = tree_view.connect('button-release-event',
                                              self.__button_release_event_cb)
        self._long_pressed_hid = self._long_pressed_controller.connect(
            'pressed', self.__long_pressed_event_cb, tree_view)
        self._long_pressed_controller.attach(
            tree_view,
            SugarGestures.EventControllerFlags.NONE)
        Invoker.attach(self, cell_renderer)

    def detach(self):
        Invoker.detach(self)
        self._tree_view.disconnect(self._motion_hid)
        self._tree_view.disconnect(self._leave_hid)
        self._tree_view.disconnect(self._release_hid)
        self._long_pressed_controller.detach(self._tree_view)
        self._long_pressed_controller.disconnect(self._long_pressed_hid)

    def get_rect(self):
        allocation = self._tree_view.get_allocation()
        window = self._tree_view.get_window()
        if window is not None:
            res, x, y = window.get_origin()
        else:
            logging.warning(
                "Trying to position palette with invoker that's not realized.")
            x = 0
            y = 0

        rect = Gdk.Rectangle()
        rect.x = x + allocation.x
        rect.y = y + allocation.y

        rect.width = allocation.width
        rect.height = allocation.height

        return rect

    def __motion_notify_event_cb(self, widget, event):
        if event.window != widget.get_bin_window():
            return
        if self.point_in_cell_renderer(event.x, event.y):

            tree_view = self._tree_view
            path, column_, x_, y_ = tree_view.get_path_at_pos(int(event.x),
                                                              int(event.y))
            if path != self.path:
                if self.path is not None:
                    self._redraw_path(self.path)
                if path is not None:
                    self._redraw_path(path)
                if self.palette is not None:
                    self.palette.popdown(immediate=True)
                    self.palette = None
                self.path = path

            if event.get_source_device().get_source() == \
                    Gdk.InputSource.TOUCHSCREEN:
                return False
            self.notify_mouse_enter()
        else:
            if self.path is not None:
                self._redraw_path(self.path)
            self.path = None

            if event.get_source_device().get_source() == \
                    Gdk.InputSource.TOUCHSCREEN:
                return False
            self.notify_mouse_leave()

    def _redraw_path(self, path):
        column = None
        for column in self._tree_view.get_columns():
            if self._cell_renderer in column.get_cells():
                break
        assert column is not None
        area = self._tree_view.get_background_area(path, column)
        x, y = \
            self._tree_view.convert_bin_window_to_widget_coords(area.x, area.y)
        self._tree_view.queue_draw_area(x, y, area.width, area.height)

    def __leave_notify_event_cb(self, widget, event):
        if event.mode == Gdk.CrossingMode.NORMAL:
            self.notify_mouse_leave()
        return False

    def __button_release_event_cb(self, widget, event):
        if event.button == 1 and self.point_in_cell_renderer(event.x,
                                                             event.y):
            tree_view = self._tree_view
            path, column_, x_, y_ = tree_view.get_path_at_pos(int(event.x),
                                                              int(event.y))
            self._cell_renderer.emit('clicked', path)
            # So the treeview receives it and knows a drag isn't going on
            return False
        if event.button == 3 and self.point_in_cell_renderer(event.x,
                                                             event.y):
            self.notify_right_click()
            return True
        else:
            return False

    def __long_pressed_event_cb(self, controller, x, y, widget):
        if self.point_in_cell_renderer(x, y):
            self.notify_right_click()

    def point_in_cell_renderer(self, event_x, event_y):
        pos = self._tree_view.get_path_at_pos(int(event_x), int(event_y))
        if pos is None:
            return False

        path_, column, x, y_ = pos

        for cell_renderer in column.get_cells():
            if cell_renderer == self._cell_renderer:
                cell_x, cell_width = column.cell_get_position(cell_renderer)
                if x > cell_x and x < (cell_x + cell_width):
                    return True
                return False

        return False

    def get_toplevel(self):
        return self._tree_view.get_toplevel()

    def notify_popup(self):
        Invoker.notify_popup(self)

    def notify_popdown(self):
        Invoker.notify_popdown(self)
        self.palette = None

    def get_default_position(self):
        return self.AT_CURSOR<|MERGE_RESOLUTION|>--- conflicted
+++ resolved
@@ -1019,11 +1019,7 @@
             # after all signals have propagated from the menu item to the
             # palette owner.
             GLib.idle_add(lambda old_palette=self._palette:
-<<<<<<< HEAD
-                              old_palette.destroy(),
-=======
                           old_palette.destroy(),
->>>>>>> 3c88e987
                           priority=GObject.PRIORITY_LOW)
 
         self._palette = palette
