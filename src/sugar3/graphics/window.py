--- conflicted
+++ resolved
@@ -165,13 +165,8 @@
                 self._unfullscreen_button_timeout_id = None
 
             self._unfullscreen_button_timeout_id = \
-<<<<<<< HEAD
-                GLib.timeout_add_seconds( \
-                    _UNFULLSCREEN_BUTTON_VISIBILITY_TIMEOUT, \
-=======
                 GLib.timeout_add_seconds(
                     _UNFULLSCREEN_BUTTON_VISIBILITY_TIMEOUT,
->>>>>>> 3c88e987
                     self.__unfullscreen_button_timeout_cb)
 
     def unfullscreen(self):
@@ -294,13 +289,8 @@
                 self._unfullscreen_button_timeout_id = None
 
             self._unfullscreen_button_timeout_id = \
-<<<<<<< HEAD
-                GLib.timeout_add_seconds( \
-                    _UNFULLSCREEN_BUTTON_VISIBILITY_TIMEOUT, \
-=======
                 GLib.timeout_add_seconds(
                     _UNFULLSCREEN_BUTTON_VISIBILITY_TIMEOUT,
->>>>>>> 3c88e987
                     self.__unfullscreen_button_timeout_cb)
 
     def __unfullscreen_button_timeout_cb(self):
