# Copyright (C) 2010 One Laptop Per Child
#
# Author: Sayamindu Dasgupta <sayamindu@laptop.org>
#
# This library is free software; you can redistribute it and/or
# modify it under the terms of the GNU Lesser General Public
# License as published by the Free Software Foundation; either
# version 2 of the License, or (at your option) any later version.
#
# This library is distributed in the hope that it will be useful,
# but WITHOUT ANY WARRANTY; without even the implied warranty of
# MERCHANTABILITY or FITNESS FOR A PARTICULAR PURPOSE.  See the GNU
# Lesser General Public License for more details.
#
# You should have received a copy of the GNU Lesser General Public
# License along with this library; if not, write to the
# Free Software Foundation, Inc., 59 Temple Place - Suite 330,
# Boston, MA 02111-1307, USA.

from gettext import gettext
import struct

import dateutil.parser
import time

_MO_BIG_ENDIAN = 0xde120495
_MO_LITTLE_ENDIAN = 0x950412de


def _read_bin(handle, format_string, byte_count):
    read_bytes = handle.read(byte_count)
    return_value = struct.unpack(format_string, read_bytes)
    if len(return_value) == 1:
        return return_value[0]
    else:
        return return_value


def _extract_header(file_path):
    header = ''
    handle = open(file_path, 'rb')
    magic_number = _read_bin(handle, '<I', 4)

    if magic_number == _MO_BIG_ENDIAN:
        format_string = '>II'
    elif magic_number == _MO_LITTLE_ENDIAN:
        format_string = '<II'
    else:
        raise IOError('File does not seem to be a valid MO file')

    version_, num_of_strings = _read_bin(handle, format_string, 8)

    msgids_hash_offset, msgstrs_hash_offset = _read_bin(handle,
                                                        format_string, 8)
    handle.seek(msgids_hash_offset)

    msgids_index = []
    for i in range(num_of_strings):
        msgids_index.append(_read_bin(handle, format_string, 8))
    handle.seek(msgstrs_hash_offset)

    msgstrs_index = []
    for i in range(num_of_strings):
        msgstrs_index.append(_read_bin(handle, format_string, 8))

    for i in range(num_of_strings):
        handle.seek(msgids_index[i][1])
        msgid = handle.read(msgids_index[i][0])
        if msgid == '':
            handle.seek(msgstrs_index[i][1])
            msgstr = handle.read(msgstrs_index[i][0])
            header = msgstr
            break
        else:
            continue

    handle.close()
    return header


def _extract_modification_time(file_path):
    header = _extract_header(file_path)
    items = header.split('\n')
    for item in items:
        if item.startswith('PO-Revision-Date:'):
            time_str = item.split(': ')[1]
            parsed_time = dateutil.parser.parse(time_str)
            return time.mktime(parsed_time.timetuple())

    raise ValueError('Could not find a revision date')


# We ship our own version of pgettext() because Python 2.x will never contain
# it: http://bugs.python.org/issue2504#msg122482
def pgettext(context, message):
    """
    Return the localized translation of message, based on context and
    the current global domain, language, and locale directory.

    Similar to gettext(). Context is a string used to disambiguate
    messages that are the same in the source language (usually english),
    but might be different in one or more of the target languages.
    """
    translation = gettext('\x04'.join([context, message]))
    if '\x04' in translation:
        return message
<<<<<<< HEAD
    return translation


def get_locale_path(bundle_id):
    """ Returns the locale path, which is the directory where the preferred
        MO file is located.

        The preferred MO file is the one with the latest translation.

        @type   bundle_id:      string
        @param  bundle_id:      The bundle id of the activity in question
        @rtype:                 string
        @return:                the preferred locale path or None in the
                                case of an error
    """

    # Note: We pre-assign weights to the directories so that if no translations
    # exist, the appropriate fallbacks (eg: bn for bn_BD) can be loaded
    # The directory with the highest weight is returned, and if a MO file is
    # found, the weight of the directory is set to the MO's modification time
    # (as described in the MO header, and _not_ the filesystem mtime)

    candidate_dirs = {}

    if 'SUGAR_LOCALEDIR' in os.environ:
        candidate_dirs[os.environ['SUGAR_LOCALEDIR']] = 2

    candidate_dirs[os.path.join(sys.prefix, 'share', 'locale')] = 0

    default_locale = locale.getdefaultlocale()[0]
    if not default_locale:
        return None

    for candidate_dir in candidate_dirs.keys():
        if os.path.exists(candidate_dir):
            full_path = os.path.join(candidate_dir, \
                default_locale, 'LC_MESSAGES', \
                bundle_id + '.mo')
            if os.path.exists(full_path):
                try:
                    candidate_dirs[candidate_dir] = \
                        _extract_modification_time(full_path)
                except (IOError, ValueError):
                    # The mo file is damaged or has not been initialized
                    # Set lowest priority
                    candidate_dirs[candidate_dir] = -1

    available_paths = sorted(candidate_dirs.iteritems(), key=lambda (k, v): \
        (v, k), reverse=True)
    preferred_path = available_paths[0][0]
    return preferred_path
=======
    return translation
>>>>>>> 3c88e987
<|MERGE_RESOLUTION|>--- conflicted
+++ resolved
@@ -104,58 +104,4 @@
     translation = gettext('\x04'.join([context, message]))
     if '\x04' in translation:
         return message
-<<<<<<< HEAD
-    return translation
-
-
-def get_locale_path(bundle_id):
-    """ Returns the locale path, which is the directory where the preferred
-        MO file is located.
-
-        The preferred MO file is the one with the latest translation.
-
-        @type   bundle_id:      string
-        @param  bundle_id:      The bundle id of the activity in question
-        @rtype:                 string
-        @return:                the preferred locale path or None in the
-                                case of an error
-    """
-
-    # Note: We pre-assign weights to the directories so that if no translations
-    # exist, the appropriate fallbacks (eg: bn for bn_BD) can be loaded
-    # The directory with the highest weight is returned, and if a MO file is
-    # found, the weight of the directory is set to the MO's modification time
-    # (as described in the MO header, and _not_ the filesystem mtime)
-
-    candidate_dirs = {}
-
-    if 'SUGAR_LOCALEDIR' in os.environ:
-        candidate_dirs[os.environ['SUGAR_LOCALEDIR']] = 2
-
-    candidate_dirs[os.path.join(sys.prefix, 'share', 'locale')] = 0
-
-    default_locale = locale.getdefaultlocale()[0]
-    if not default_locale:
-        return None
-
-    for candidate_dir in candidate_dirs.keys():
-        if os.path.exists(candidate_dir):
-            full_path = os.path.join(candidate_dir, \
-                default_locale, 'LC_MESSAGES', \
-                bundle_id + '.mo')
-            if os.path.exists(full_path):
-                try:
-                    candidate_dirs[candidate_dir] = \
-                        _extract_modification_time(full_path)
-                except (IOError, ValueError):
-                    # The mo file is damaged or has not been initialized
-                    # Set lowest priority
-                    candidate_dirs[candidate_dir] = -1
-
-    available_paths = sorted(candidate_dirs.iteritems(), key=lambda (k, v): \
-        (v, k), reverse=True)
-    preferred_path = available_paths[0][0]
-    return preferred_path
-=======
-    return translation
->>>>>>> 3c88e987
+    return translation