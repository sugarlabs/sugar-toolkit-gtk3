# SOME DESCRIPTIVE TITLE.
# Copyright (C) YEAR THE PACKAGE'S COPYRIGHT HOLDER
# This file is distributed under the same license as the PACKAGE package.
# FIRST AUTHOR <EMAIL@ADDRESS>, YEAR.
msgid ""
msgstr ""
"Project-Id-Version: PACKAGE VERSION\n"
"Report-Msgid-Bugs-To: \n"
<<<<<<< HEAD
"POT-Creation-Date: 2013-01-20 21:07-0500\n"
=======
"POT-Creation-Date: 2013-06-26 00:33-0400\n"
>>>>>>> 3c88e987
"PO-Revision-Date: 2012-06-18 06:09+0200\n"
"Last-Translator: Chris <cjl@laptop.org>\n"
"Language-Team: LANGUAGE <LL@li.org>\n"
"Language: zh_TW\n"
"MIME-Version: 1.0\n"
"Content-Type: text/plain; charset=UTF-8\n"
"Content-Transfer-Encoding: 8bit\n"
"Plural-Forms: nplurals=1; plural=0;\n"
"X-Generator: Pootle 2.0.5\n"

#: ../src/sugar3/activity/activity.py:376
#, python-format
msgid "%s Activity"
msgstr "%s 活動"

#: ../src/sugar3/activity/activity.py:873
msgid "Keep error"
msgstr "保存時發生錯誤"

#: ../src/sugar3/activity/activity.py:874
msgid "Keep error: all changes will be lost"
msgstr "保存時發生錯誤：所作的變動將遺失"

#: ../src/sugar3/activity/activity.py:877
msgid "Don't stop"
msgstr "不停止"

<<<<<<< HEAD
#: ../src/sugar3/activity/activity.py:880
msgid "Stop anyway"
msgstr "確定停止"

#: ../src/sugar3/activity/widgets.py:89
msgid "Stop"
msgstr "停止"

#: ../src/sugar3/activity/widgets.py:101
msgid "Undo"
msgstr "復原"

#: ../src/sugar3/activity/widgets.py:109
msgid "Redo"
msgstr "取消復原"

#: ../src/sugar3/activity/widgets.py:116
msgid "Copy"
msgstr "複製"

#: ../src/sugar3/activity/widgets.py:124
msgid "Paste"
msgstr "貼上"

#: ../src/sugar3/activity/widgets.py:135
msgid "Private"
msgstr "私人"

#: ../src/sugar3/activity/widgets.py:142
msgid "My Neighborhood"
msgstr "我的鄰居"

#: ../src/sugar3/activity/widgets.py:235
=======
#: ../src/sugar3/activity/activity.py:882
msgid "Stop anyway"
msgstr "確定停止"

#: ../src/sugar3/activity/widgets.py:87
msgid "Stop"
msgstr "停止"

#: ../src/sugar3/activity/widgets.py:99
msgid "Undo"
msgstr "復原"

#: ../src/sugar3/activity/widgets.py:107
msgid "Redo"
msgstr "取消復原"

#: ../src/sugar3/activity/widgets.py:114
msgid "Copy"
msgstr "複製"

#: ../src/sugar3/activity/widgets.py:122
msgid "Paste"
msgstr "貼上"

#: ../src/sugar3/activity/widgets.py:133
msgid "Private"
msgstr "私人"

#: ../src/sugar3/activity/widgets.py:140
msgid "My Neighborhood"
msgstr "我的鄰居"

#: ../src/sugar3/activity/widgets.py:234
>>>>>>> 3c88e987
msgid "Description"
msgstr "描述"

#: ../src/sugar3/graphics/alert.py:287 ../src/sugar3/graphics/alert.py:429
msgid "Cancel"
msgstr "取消"

#: ../src/sugar3/graphics/alert.py:291 ../src/sugar3/graphics/alert.py:337
#: ../src/sugar3/graphics/alert.py:479
msgid "Ok"
msgstr "確定"

#: ../src/sugar3/graphics/alert.py:434
msgid "Continue"
msgstr "繼續"

#: ../src/sugar3/graphics/colorbutton.py:54
msgid "Choose a color"
msgstr "選擇喜歡的顏色"

<<<<<<< HEAD
#: ../src/sugar3/graphics/colorbutton.py:271
msgid "Red"
msgstr "紅色"

#: ../src/sugar3/graphics/colorbutton.py:273
msgid "Green"
msgstr "綠色"

#: ../src/sugar3/graphics/colorbutton.py:275
=======
#: ../src/sugar3/graphics/colorbutton.py:279
msgid "Red"
msgstr "紅色"

#: ../src/sugar3/graphics/colorbutton.py:281
msgid "Green"
msgstr "綠色"

#: ../src/sugar3/graphics/colorbutton.py:283
>>>>>>> 3c88e987
msgid "Blue"
msgstr "藍色"

#: ../src/sugar3/util.py:217
msgid " and "
msgstr " 和 "

#: ../src/sugar3/util.py:218
msgid ", "
msgstr ", "

# TRANS: Indicating something that just happened, eg. "just now", "moments ago"
#. TRANS: Indicating something that just happened, eg. "just now", "moments ago"
#: ../src/sugar3/util.py:221
msgid "Seconds ago"
msgstr "數秒鐘前"

# TRANS: Indicating time passed, eg. "[10 day, 5 hours] ago",
# "[2 minutes] in the past", or "[3 years, 1 month] earlier"
#. TRANS: Indicating time passed, eg. "[10 day, 5 hours] ago",
#. "[2 minutes] in the past", or "[3 years, 1 month] earlier"
#: ../src/sugar3/util.py:225
#, python-format
msgid "%s ago"
msgstr "%s 前"

# TRANS: Relative dates (eg. 1 month and 5 days).
#. TRANS: Relative dates (eg. 1 month and 5 days).
#: ../src/sugar3/util.py:240
#, python-format
msgid "%d year"
msgid_plural "%d years"
msgstr[0] "%d 年"

#: ../src/sugar3/util.py:241
#, python-format
msgid "%d month"
msgid_plural "%d months"
msgstr[0] "%d 個月"

#: ../src/sugar3/util.py:242
#, python-format
msgid "%d week"
msgid_plural "%d weeks"
msgstr[0] "%d 週"

#: ../src/sugar3/util.py:243
#, python-format
msgid "%d day"
msgid_plural "%d days"
msgstr[0] "%d 天"

#: ../src/sugar3/util.py:244
#, python-format
msgid "%d hour"
msgid_plural "%d hours"
msgstr[0] "%d 小時"

#: ../src/sugar3/util.py:245
#, python-format
msgid "%d minute"
msgid_plural "%d minutes"
msgstr[0] "%d 分鐘"

#: ../src/sugar3/util.py:346
msgid "Empty"
msgstr "無"

#: ../src/sugar3/util.py:348
#, python-format
msgid "%d B"
msgstr "%d B"

#: ../src/sugar3/util.py:350
#, python-format
msgid "%d KB"
msgstr "%d KB"

#: ../src/sugar3/util.py:352
#, python-format
msgid "%d MB"
msgstr "%d MB"

#: ../src/sugar3/util.py:354
#, python-format
msgid "%d GB"
msgstr "%d GB"

<<<<<<< HEAD
#: ../src/sugar3/mime.py:54
msgid "Text"
msgstr "文字"

#: ../src/sugar3/mime.py:63
msgid "Image"
msgstr "圖片"

#: ../src/sugar3/mime.py:69
msgid "Audio"
msgstr "聲音"

#: ../src/sugar3/mime.py:77
msgid "Video"
msgstr "影像"

#: ../src/sugar3/mime.py:89
=======
#: ../src/sugar3/mime.py:55
msgid "Text"
msgstr "文字"

#: ../src/sugar3/mime.py:64
msgid "Image"
msgstr "圖片"

#: ../src/sugar3/mime.py:70
msgid "Audio"
msgstr "聲音"

#: ../src/sugar3/mime.py:78
msgid "Video"
msgstr "影像"

#: ../src/sugar3/mime.py:90
>>>>>>> 3c88e987
msgid "Link"
msgstr "連結"<|MERGE_RESOLUTION|>--- conflicted
+++ resolved
@@ -6,11 +6,7 @@
 msgstr ""
 "Project-Id-Version: PACKAGE VERSION\n"
 "Report-Msgid-Bugs-To: \n"
-<<<<<<< HEAD
-"POT-Creation-Date: 2013-01-20 21:07-0500\n"
-=======
 "POT-Creation-Date: 2013-06-26 00:33-0400\n"
->>>>>>> 3c88e987
 "PO-Revision-Date: 2012-06-18 06:09+0200\n"
 "Last-Translator: Chris <cjl@laptop.org>\n"
 "Language-Team: LANGUAGE <LL@li.org>\n"
@@ -21,58 +17,23 @@
 "Plural-Forms: nplurals=1; plural=0;\n"
 "X-Generator: Pootle 2.0.5\n"
 
-#: ../src/sugar3/activity/activity.py:376
+#: ../src/sugar3/activity/activity.py:378
 #, python-format
 msgid "%s Activity"
 msgstr "%s 活動"
 
-#: ../src/sugar3/activity/activity.py:873
+#: ../src/sugar3/activity/activity.py:874
 msgid "Keep error"
 msgstr "保存時發生錯誤"
 
-#: ../src/sugar3/activity/activity.py:874
+#: ../src/sugar3/activity/activity.py:875
 msgid "Keep error: all changes will be lost"
 msgstr "保存時發生錯誤：所作的變動將遺失"
 
-#: ../src/sugar3/activity/activity.py:877
+#: ../src/sugar3/activity/activity.py:878
 msgid "Don't stop"
 msgstr "不停止"
 
-<<<<<<< HEAD
-#: ../src/sugar3/activity/activity.py:880
-msgid "Stop anyway"
-msgstr "確定停止"
-
-#: ../src/sugar3/activity/widgets.py:89
-msgid "Stop"
-msgstr "停止"
-
-#: ../src/sugar3/activity/widgets.py:101
-msgid "Undo"
-msgstr "復原"
-
-#: ../src/sugar3/activity/widgets.py:109
-msgid "Redo"
-msgstr "取消復原"
-
-#: ../src/sugar3/activity/widgets.py:116
-msgid "Copy"
-msgstr "複製"
-
-#: ../src/sugar3/activity/widgets.py:124
-msgid "Paste"
-msgstr "貼上"
-
-#: ../src/sugar3/activity/widgets.py:135
-msgid "Private"
-msgstr "私人"
-
-#: ../src/sugar3/activity/widgets.py:142
-msgid "My Neighborhood"
-msgstr "我的鄰居"
-
-#: ../src/sugar3/activity/widgets.py:235
-=======
 #: ../src/sugar3/activity/activity.py:882
 msgid "Stop anyway"
 msgstr "確定停止"
@@ -106,7 +67,6 @@
 msgstr "我的鄰居"
 
 #: ../src/sugar3/activity/widgets.py:234
->>>>>>> 3c88e987
 msgid "Description"
 msgstr "描述"
 
@@ -127,17 +87,6 @@
 msgid "Choose a color"
 msgstr "選擇喜歡的顏色"
 
-<<<<<<< HEAD
-#: ../src/sugar3/graphics/colorbutton.py:271
-msgid "Red"
-msgstr "紅色"
-
-#: ../src/sugar3/graphics/colorbutton.py:273
-msgid "Green"
-msgstr "綠色"
-
-#: ../src/sugar3/graphics/colorbutton.py:275
-=======
 #: ../src/sugar3/graphics/colorbutton.py:279
 msgid "Red"
 msgstr "紅色"
@@ -147,7 +96,6 @@
 msgstr "綠色"
 
 #: ../src/sugar3/graphics/colorbutton.py:283
->>>>>>> 3c88e987
 msgid "Blue"
 msgstr "藍色"
 
@@ -236,25 +184,6 @@
 msgid "%d GB"
 msgstr "%d GB"
 
-<<<<<<< HEAD
-#: ../src/sugar3/mime.py:54
-msgid "Text"
-msgstr "文字"
-
-#: ../src/sugar3/mime.py:63
-msgid "Image"
-msgstr "圖片"
-
-#: ../src/sugar3/mime.py:69
-msgid "Audio"
-msgstr "聲音"
-
-#: ../src/sugar3/mime.py:77
-msgid "Video"
-msgstr "影像"
-
-#: ../src/sugar3/mime.py:89
-=======
 #: ../src/sugar3/mime.py:55
 msgid "Text"
 msgstr "文字"
@@ -272,6 +201,5 @@
 msgstr "影像"
 
 #: ../src/sugar3/mime.py:90
->>>>>>> 3c88e987
 msgid "Link"
 msgstr "連結"