--- conflicted
+++ resolved
@@ -1,4 +1,9 @@
-<<<<<<< HEAD
+sugar-toolkit-gtk3 (0.105.2-2) UNRELEASED; urgency=medium
+
+  (0.104.1-9 changes re-applied)
+
+ -- Jonas Smedegaard <dr@jones.dk>  Thu, 02 Jul 2015 18:04:41 -0500
+
 sugar-toolkit-gtk3 (0.105.2-1) experimental; urgency=medium
 
   [ upstream ]
@@ -11,7 +16,7 @@
   * Drop patch now included upstream, and unfuzz remaining patch.
 
  -- Jonas Smedegaard <dr@jones.dk>  Sun, 14 Jun 2015 15:29:45 -0500
-=======
+
 sugar-toolkit-gtk3 (0.104.1-9) unstable; urgency=medium
 
   * Update package relations:
@@ -23,7 +28,6 @@
   * Fix rename locale aym→ay: ISO 639-1 favored over ISO 639-2.
 
  -- Jonas Smedegaard <dr@jones.dk>  Thu, 02 Jul 2015 17:05:44 -0500
->>>>>>> 6a030723
 
 sugar-toolkit-gtk3 (0.104.1-8) unstable; urgency=medium
 
