--- conflicted
+++ resolved
@@ -26,7 +26,10 @@
 	def __init__(self, args):
 		Activity.__init__(self, _BROWSER_ACTIVITY_TYPE)
 
-		self.uri = args[0]
+		if len(args) > 0:
+			self.uri = args[0]
+		else:
+			self.uri = 'http://www.google.com'
 		
 		self._mode = BrowserActivity.SOLO
 		self._share_service = None
@@ -112,53 +115,6 @@
 			self._notif_bar.set_icon('stock_shared-by-me')
 			self._notif_bar.show()
 
-<<<<<<< HEAD
-	def on_connected_to_shell(self):
-		self.set_ellipsize_tab(True)
-		self.set_can_close(True)
-		self.set_tab_text("Web Page")
-		self.set_tab_icon(name="web-browser")
-		self.set_show_tab_icon(True)
-
-		vbox = gtk.VBox()
-
-		self._notif_bar = NotificationBar()
-		vbox.pack_start(self._notif_bar, False)
-		self._notif_bar.connect('action', self.__notif_bar_action_cb)
-
-		self.embed = geckoembed.Embed()
-		self.embed.connect("title", self.__title_cb)
-		vbox.pack_start(self.embed)
-		
-		self.embed.show()
-		self.embed.load_address(self.uri)
-		
-		nav_toolbar = NavigationToolbar(self)
-		vbox.pack_start(nav_toolbar, False)
-		nav_toolbar.show()
-
-		plug = self.gtk_plug()		
-		plug.add(vbox)
-		plug.show()
-
-		vbox.show()
-
-		logging.debug('Start presence service')
-		self._pservice = PresenceService.get_instance()
-		self._pservice.start()
-		
-		logging.debug('Track browser activities')
-		self._pservice.connect('service-appeared', self._service_appeared_cb)
-		self._pservice.track_service_type(_BROWSER_ACTIVITY_TYPE)
-		self._pservice.track_service_type(LocalModel.SERVICE_TYPE)
-
-		# Join the shared activity if we were started from one
-		if self._initial_service:
-			logging.debug("BrowserActivity joining shared activity %s" % self._initial_service.get_activity_id())
-			self._pservice.join_shared_activity(self._initial_service)
-
-=======
->>>>>>> 9f9f4208
 	def get_embed(self):
 		return self.embed
 	
